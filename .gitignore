*.pyc
<<<<<<< HEAD
dist/
*egg-info/
=======
dist
*egg-info
build
>>>>>>> 7800f2d4
<|MERGE_RESOLUTION|>--- conflicted
+++ resolved
@@ -1,9 +1,4 @@
 *.pyc
-<<<<<<< HEAD
-dist/
-*egg-info/
-=======
 dist
 *egg-info
-build
->>>>>>> 7800f2d4
+build