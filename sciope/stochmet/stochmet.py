--- conflicted
+++ resolved
@@ -1,510 +1,497 @@
-# Copyright 2017 Prashant Singh, Fredrik Wrede and Andreas Hellander
-#
-# Licensed under the Apache License, Version 2.0 (the "License");
-# you may not use this file except in compliance with the License.
-# You may obtain a copy of the License at
-#
-# http://www.apache.org/licenses/LICENSE-2.0
-#
-# Unless required by applicable law or agreed to in writing, software
-# distributed under the License is distributed on an "AS IS" BASIS,
-# WITHOUT WARRANTIES OR CONDITIONS OF ANY KIND, either express or implied.
-# See the License for the specific language governing permissions and
-# limitations under the License.
-
-from sciope.utilities.summarystats.summary_base import SummaryBase
-from sciope.features.feature_extraction import generate_tsfresh_features
-from sciope.visualize.interactive_scatter import interative_scatter
-from tsfresh.feature_extraction import MinimalFCParameters
-from sciope.data.dataset import DataSet
-from sklearn.manifold import t_sne
-from sklearn.decomposition import PCA, KernelPCA
-from dask import persist, delayed
-from dask.distributed import as_completed, futures_of
-import numpy as np
-import umap
-from itertools import combinations
-
-
-<<<<<<< HEAD
-def get_futures(lst):
-    """ Loop through items in list to keep order of delayed objects
-        when transforming to futures. firect call of futures_of does not keep the order
-        of the objects
-    
-    Parameters
-    ----------
-    lst : array-like
-        array containing delayed objects
-    """
-    f = []
-    for i in lst:
-        f.append(futures_of(i)[0])
-    return f
-
-
-def _do_tsne(data, nr_components = 2, init = 'random', plex = 30,
-        n_iter = 1000, lr = 200, rs= None):
-    
-=======
-def _do_tsne(data, nr_components=2, init='random', plex=30,
-             n_iter=1000, lr=200, rs=None):
->>>>>>> 5048df52
-    """[summary]
-    
-    Parameters
-    ----------
-    data : [type]
-        [description]
-    nr_components : int, optional
-        [description], by default 2
-    init : str, optional
-        [description], by default 'random'
-    plex : int, optional
-        [description], by default 30
-    n_iter : int, optional
-        [description], by default 1000
-    lr : int, optional
-        [description], by default 200
-    rs : [type], optional
-        [description], by default None
-    """
-
-    tsne = t_sne.TSNE(n_components=nr_components, init=init,
-                      perplexity=plex, random_state=rs, n_iter=n_iter, learning_rate=lr)
-
-    return tsne.fit_transform(data), tsne
-
-
-def _do_pca(data, nr_components=2, rs=None):
-    """[summary]
-    
-    Parameters
-    ----------
-    data : [type]
-        [description]
-    nr_components : int, optional
-        [description], by default 2
-    rs : [type], optional
-        [description], by default None
-    """
-    pca = PCA(n_components=nr_components, random_state=rs)
-    return pca.fit_transform(data), pca
-
-
-def _do_kpca(data, nr_components=2, kernel='rbf', gamma=0.01,
-             degree=3):
-    """[summary]
-    
-    Parameters
-    ----------
-    data : [type]
-        [description]
-    nr_components : int, optional
-        [description], by default 2
-    kernel : str, optional
-        [description], by default 'rbf'
-    gamma : float, optional
-        [description], by default 0.01
-    degree : int, optional
-        [description], by default 3
-    """
-
-    kpca = KernelPCA(n_components=nr_components, kernel=kernel, gamma=gamma,
-                     degree=degree)
-    return kpca.fit_transform(data), kpca
-
-
-def _do_umap(data, nr_components=2, nr_neighbors=10, min_dist=0.1):
-    """[summary]
-    
-    Parameters
-    ----------
-    data : [type]
-        [description]
-    nr_components : int, optional
-        [description], by default 2
-    nr_neighbors : int, optional
-        [description], by default 10
-    min_dist : float, optional
-        [description], by default 0.1
-    """
-    rd = umap.UMAP(n_components=nr_components, n_neighbors=nr_neighbors,
-                   min_dist=min_dist)
-    return rd.fit_transform(data), rd
-
-
-def _validate_dr_method(method):
-    """[summary]
-    
-    Parameters
-    ----------
-    method : [type]
-        [description]
-    
-    Raises
-    ------
-    ValueError
-        [description]
-    """
-    allowed_methods = ["umap", "t_sne", "pca", "kpca"]
-    if method not in allowed_methods:
-        raise ValueError("Implemented dimension reduction methods are: {0} "
-                         " got dr_method={1}".format(allowed_methods,
-                                                     method))
-
-
-def _do_dimension_reduction(X, method, kwargs={}):
-    """[summary]
-    
-    Parameters
-    ----------
-    X : [type]
-        [description]
-    method : [type]
-        [description]
-    kwargs : dict, optional
-        [description], by default {}
-    """
-    _validate_dr_method(method)
-    if method == 'umap':
-        return _do_umap(X, **kwargs)
-    if method == 't_sne':
-        return _do_tsne(X, **kwargs)
-    if method == 'pca':
-        return _do_pca(X, **kwargs)
-    else:
-        return _do_kpca(X, **kwargs)
-
-
-class EventFired(Exception):
-    """ 
-    Exception class to handle events in solvers
-    
-    """
-    pass
-
-
-class SummariesTSFRESH(SummaryBase):
-    """
-    Class for computing features/statistics on time series data.
-    An ensemble of different statistics from TSFRESH are supported.
-    """
-
-    def __init__(self):
-        self.name = 'SummariesTSFRESH'
-        self.features = MinimalFCParameters()
-        self.features.pop('length')
-        super(SummariesTSFRESH, self).__init__(self.name)
-
-    def distribute(self, point):
-        """
-        Computes features for one point (time series).
-        
-        Parameters
-        ----------
-        point : ndarray
-            trajectory of shape n_timepoints x 1
-
-        Returns
-        -------
-        list
-            list of generated features 
-        """
-        return list(generate_tsfresh_features(data=[point], features=self.features)[0])
-
-    def correlation(self, x, y):
-        """
-        Computes the Pearson correlation coefficient between two trajectories
-        
-        Parameters
-        ---------
-
-        x : ndarray 
-            Trajectory of shape n_timepoints x 1 
-
-        y: ndarray 
-            Trajectory of shape n_timepoints x 1 
-
-        Returns
-        list
-            list of generated feature
-        """
-        return [np.corrcoef(x, y)[0, 1]]
-
-
-class DataSetMET(DataSet):
-    """ 
-    DataSet class. Container for keeping MET results in memory. 
-    """
-
-    def __init__(self):
-        name = 'stochmet'
-        super(DataSetMET, self).__init__(name)
-        self.user_labels = None
-
-    def add_points(self, inputs=None, targets=None, time_series=None, summary_stats=None, user_labels=None):
-        super(DataSetMET, self).add_points(inputs, targets, time_series, summary_stats)
-        if user_labels is not None:
-            if self.user_labels is not None:
-                self.user_labels = np.concatenate((self.user_labels, user_labels), axis=0)
-            else:
-                self.user_labels = user_labels
-
-
-class StochMET():
-    """ 
-    Stochastic Model Exploration Toolkit (StochMET)
-
-    Parameters
-    ----------
-
-    simulator : function which takes a parameter point (generated by "sampler",
-                see below) and returns simulation results in the form of
-                trajectories (time series) with shape (n_timepoints, n_species)
-    sampler :   function with parameter "n_points" as int which returns a ndarray of n_points
-                parameter points
-                TODO: support both user-defined functions and built-in options as string
-    features :  Dictionary, containing tsfresh features to be computed. Sets the default_fc_parameters used 
-                in tsfresh. For example: 
-                fc_parameters = {
-                                "length": None,
-                                "large_standard_deviation": [{"r": 0.05}, {"r": 0.1}]
-                                }
-                See tsfresh documentation for supported features.
-                Default is {'sum_values': None,
-                            'median': None,
-                            'mean': None,
-                            'standard_deviation': None,
-                            'variance': None,
-                            'maximum': None,
-                            'minimum': None}
-
-    default_batch_size : int, sets the default batch size of the parameter sweeps. Default is 10.
-
-    Attributes
-    ----------
-    data : Local data container stored in local memory, which holds the results from each batch.
-           Need to call class methods "explore" or "_collect_persisted" to collect data from persisted
-           storage after "compute" has been called.
-
-    features : tsfresh features currently used. Obs! Changing this attribute after a batch with different
-               features will raise IndexError during data concatenation. Make sure to save your data or
-               manipulate the "s" attribute in data so that it is coherent with the newly set features.
-               TODO: future versions will handle this problem automatically 
-      
-
-    """
-
-    def __init__(self, simulator=None, sampler=None, features=None, default_batch_size=10):
-        assert callable(simulator), "simulator must be a callable function"
-        assert hasattr(sampler, 'generate'), "sampling class instance must have a callable function 'generate'"
-        self.simulator = simulator
-        self.sampling = sampler
-        self.batch_size = default_batch_size
-        self.data = DataSetMET()
-        self.summaries = SummariesTSFRESH()
-        if features is None:
-            self.features = MinimalFCParameters()
-            self.features.pop('length')
-        else:
-            self.features = features  # TODO: check supported format
-        self.summaries.features = self.features
-
-    def compute(self, n_species, n_points=None, join_features=True, predictor=None):
-        """
-        Computes a batch of the parameter sweep.
-
-        Parameters
-        ----------
-
-        n_species : int or array-like. If int, will compute features of all 
-                    species with index in the list range(n_species) based on the output from
-                    simulator with shape (n_timepoints, n_species). If array-like, explicitly
-                    set which indices to compute features on.
-                    
-
-        n_points : int, optional. The batch size of the sweep. Defaults to default_batch_size.
-        join_features : boolean. Wheather features of each species should be joined into a single
-                        array. Default is True.
-        predictor : function, optional. Use a model predictor based on the features as input as the 
-                    final step of the workflow. The predictor function must take an array with the
-                    same length as the joined feature output. 
-                    TODO: currently only supports joined features    
-
-        """
-        if n_points is None:
-            n_points = self.default_batch_size
-        # da_params = da.asarray(self.sampling.generate(n_points))
-        sampler = delayed(self.sampling.generate)  # according to best practice instead of passing a
-        # dask collection to a delayed object
-        params = [sampler(1)[0] for x in range(n_points)]
-
-        simulator = delayed(self.simulator)
-
-        features = delayed(self.summaries.distribute)
-
-        processed = [simulator(g) for g in params]
-
-        if type(n_species) is int:
-            n_species = range(n_species)
-        all_features = []
-
-        for p in processed:
-            for s in n_species:  # try catch EventFired
-                traj = p[:, s]  # get_item
-                all_features.append(features(traj))
-
-            if hasattr(self.summaries, 'correlation'):
-                correlation = delayed(self.summaries.correlation)
-                for s in combinations(n_species, 2):
-                    x = p[:, s[0]]  # get_item
-                    y = p[:, s[1]]  # get_item
-                    all_features.append(correlation(x, y))
-
-        result = []
-        if join_features:
-            window_len = len(n_species) + len(list(combinations(n_species, 2)))
-
-            @delayed
-            def join(lst):
-                joined = lst[0]
-                for item in lst[1:]:
-                    joined += item
-                return joined
-
-            for j in range(0, len(all_features), window_len):
-                result.append(join(all_features[j:j + window_len]))
-        else:
-            result = all_features
-
-        pred = []
-        if predictor is not None:
-            if callable(predictor):
-                predictor = delayed(predictor)
-                pred = [predictor(x) for x in result]
-            else:
-                raise ValueError("The predictor must be a callable function")
-            # persist at workers, will run in background
-            params_res, processed_res, result_res, pred_res = persist(params, processed, result, pred)
-            wait(pred_res)
-            # keep on workers until needed for local processing
-            self.futures = {'parameters': params_res, 'ts': processed_res, 'features': result_res,
-                            'prediction': pred_res}
-        else:
-            # TODO: avoid redundancy...
-            params_res, processed_res, result_res = persist(params, processed, result)
-<<<<<<< HEAD
-            
-           #convert to futures 
-            futures = get_futures(result_res)
-            f_params = get_futures(params_res)
-            f_ts = get_futures(processed_res)
-            
-            #keep track of indices...
-            f_dict = {f.key:idx for idx,f in enumerate(futures)}
-            #..as we collect result on a "as completed" basis 
-            for f,res in as_completed(futures, with_results=True):
-                #with_results = False needed to capture EventFirred
-                #try:
-                #res = f.result()
-
-                idx = f_dict[f.key]
-                #get the parameter point
-                param = np.array([f_params[idx].result()])
-                #get the trajatories 
-                ts = np.array([f_ts[idx].result()])
-                #convert to numpy array
-                feature = np.array([res])
-                    #add to data collection
-                self.data.add_points(inputs=param, time_series=ts,
-                            summary_stats=feature, user_labels=np.array([-1]))
-               # except EventFired:
-               #     pass
-    
-=======
-            wait(result_res)
-            self.futures = {'parameters': params_res, 'ts': processed_res, 'features': result_res}
->>>>>>> 5048df52
-
-    def explore(self, dr_method='umap', scaling=None, from_distributed=False, filter_func=None, kwargs={}):
-        """
-        Visualize the results from the total parameter sweep.
-
-        Parameters
-        ----------
-
-        dr_method : String, optional. Dimension reduction method to use. Supported methods
-                     are 'umap', 't_sne', 'pca' and 'kpca' (kernel pca). Default is 'umap'
-
-        scaling : class, optional. Class containing method 'fit_transform' (see sklearn).
-
-        from_distributed : boolean. Collect data from persited storage. Obs! If all data 
-                           has already been collected and from_distributed = True an error 
-                           will be raised complaining that no futures exists, set 
-                           from_distributed to False in this case. 
-                           TODO: future versions will simplify this
-
-        filter_func : function, optional. A function that takes the output from "predictor" 
-                      (if used in "compute") and filter persited data according to some 
-                      criteria (e.g entropy for active learning or predicted class). 
-                      The function should return True if the criteria is statisfied for one
-                      individual point, and False otherwise.
-        kwargs : TODO: parameters for dr_method 
-        
-        """
-        if from_distributed:
-            # collecting data from distributed RAM. TODO: "explore" should read only neccesary data
-            self._collect_persisted(filter_func)
-            del self.futures
-
-        if scaling is not None:
-            assert hasattr(scaling, 'fit_transform'), "%r.fit_transform does not exist" % scaling
-            data = scaling.fit_transform(self.data.s)
-        else:
-            data = self.data.s
-
-        data.astype(np.float32)
-        data, model = _do_dimension_reduction(data, dr_method, **kwargs)
-        self.dr_model = model
-        interative_scatter(data,
-                           self.data)  # TODO: interactive_scatter now treat DataSet.y as labels, change to DataSet.user_labels
-
-    def _collect_persisted(self, filter_func=None):
-        """
-        Collects data from persited storage and store it in StochMET.data
-        
-        Parameters
-        ----------
-        filter_func : function, optional. A function that takes the output from "predictor" 
-                      (if used in "compute") and filter persited data according to some 
-                      criteria (e.g entropy for active learning or predicted class). 
-                      The function should return True if the criteria is statisfied for one
-                      individual point, and False otherwise. By default None.
-        """
-        assert hasattr(self, 'futures'), "There is no futures (data) to be collected"
-        use_filter = False
-        if filter_func is not None:
-            if callable(filter_func):
-                use_filter = True
-            else:
-                raise ValueError("The filter must be a callable function returning"
-                                 "True of False")
-        for e, i in enumerate(self.futures['ts']):
-            try:
-                ts = np.array([i.compute()])
-                if 'prediction' in self.futures.keys():
-                    pred = self.futures['prediction'][e].compute()
-                    if use_filter:
-                        if filter_func(pred):
-                            self.data.add_points(targets=np.array([pred]))
-                        else:
-                            continue
-
-                param = np.array([self.futures['parameters'][e].compute()])
-                feature = np.array([self.futures['features'][e].compute()])
-
-                self.data.add_points(inputs=param, time_series=ts,
-                                     summary_stats=feature, user_labels=np.array([-1]))
-            except EventFired:
-                continue
+# Copyright 2017 Prashant Singh, Fredrik Wrede and Andreas Hellander
+#
+# Licensed under the Apache License, Version 2.0 (the "License");
+# you may not use this file except in compliance with the License.
+# You may obtain a copy of the License at
+#
+# http://www.apache.org/licenses/LICENSE-2.0
+#
+# Unless required by applicable law or agreed to in writing, software
+# distributed under the License is distributed on an "AS IS" BASIS,
+# WITHOUT WARRANTIES OR CONDITIONS OF ANY KIND, either express or implied.
+# See the License for the specific language governing permissions and
+# limitations under the License.
+
+from sciope.utilities.summarystats.summary_base import SummaryBase
+from sciope.features.feature_extraction import generate_tsfresh_features
+from sciope.visualize.interactive_scatter import interative_scatter
+from tsfresh.feature_extraction import MinimalFCParameters
+from sciope.data.dataset import DataSet
+from sklearn.manifold import t_sne
+from sklearn.decomposition import PCA, KernelPCA
+from dask import persist, delayed
+from dask.distributed import as_completed, futures_of
+import numpy as np
+import umap
+from itertools import combinations
+
+def get_futures(lst):
+    """ Loop through items in list to keep order of delayed objects
+        when transforming to futures. firect call of futures_of does not keep the order
+        of the objects
+    
+    Parameters
+    ----------
+    lst : array-like
+        array containing delayed objects
+    """
+    f = []
+    for i in lst:
+        f.append(futures_of(i)[0])
+    return f
+
+
+def _do_tsne(data, nr_components = 2, init = 'random', plex = 30,
+        n_iter = 1000, lr = 200, rs= None):
+    """[summary]
+    
+    Parameters
+    ----------
+    data : [type]
+        [description]
+    nr_components : int, optional
+        [description], by default 2
+    init : str, optional
+        [description], by default 'random'
+    plex : int, optional
+        [description], by default 30
+    n_iter : int, optional
+        [description], by default 1000
+    lr : int, optional
+        [description], by default 200
+    rs : [type], optional
+        [description], by default None
+    """
+
+    tsne = t_sne.TSNE(n_components=nr_components, init=init,
+                      perplexity=plex, random_state=rs, n_iter=n_iter, learning_rate=lr)
+
+    return tsne.fit_transform(data), tsne
+
+
+def _do_pca(data, nr_components=2, rs=None):
+    """[summary]
+    
+    Parameters
+    ----------
+    data : [type]
+        [description]
+    nr_components : int, optional
+        [description], by default 2
+    rs : [type], optional
+        [description], by default None
+    """
+    pca = PCA(n_components=nr_components, random_state=rs)
+    return pca.fit_transform(data), pca
+
+
+def _do_kpca(data, nr_components=2, kernel='rbf', gamma=0.01,
+             degree=3):
+    """[summary]
+    
+    Parameters
+    ----------
+    data : [type]
+        [description]
+    nr_components : int, optional
+        [description], by default 2
+    kernel : str, optional
+        [description], by default 'rbf'
+    gamma : float, optional
+        [description], by default 0.01
+    degree : int, optional
+        [description], by default 3
+    """
+
+    kpca = KernelPCA(n_components=nr_components, kernel=kernel, gamma=gamma,
+                     degree=degree)
+    return kpca.fit_transform(data), kpca
+
+
+def _do_umap(data, nr_components=2, nr_neighbors=10, min_dist=0.1):
+    """[summary]
+    
+    Parameters
+    ----------
+    data : [type]
+        [description]
+    nr_components : int, optional
+        [description], by default 2
+    nr_neighbors : int, optional
+        [description], by default 10
+    min_dist : float, optional
+        [description], by default 0.1
+    """
+    rd = umap.UMAP(n_components=nr_components, n_neighbors=nr_neighbors,
+                   min_dist=min_dist)
+    return rd.fit_transform(data), rd
+
+
+def _validate_dr_method(method):
+    """[summary]
+    
+    Parameters
+    ----------
+    method : [type]
+        [description]
+    
+    Raises
+    ------
+    ValueError
+        [description]
+    """
+    allowed_methods = ["umap", "t_sne", "pca", "kpca"]
+    if method not in allowed_methods:
+        raise ValueError("Implemented dimension reduction methods are: {0} "
+                         " got dr_method={1}".format(allowed_methods,
+                                                     method))
+
+
+def _do_dimension_reduction(X, method, kwargs={}):
+    """[summary]
+    
+    Parameters
+    ----------
+    X : [type]
+        [description]
+    method : [type]
+        [description]
+    kwargs : dict, optional
+        [description], by default {}
+    """
+    _validate_dr_method(method)
+    if method == 'umap':
+        return _do_umap(X, **kwargs)
+    if method == 't_sne':
+        return _do_tsne(X, **kwargs)
+    if method == 'pca':
+        return _do_pca(X, **kwargs)
+    else:
+        return _do_kpca(X, **kwargs)
+
+
+class EventFired(Exception):
+    """ 
+    Exception class to handle events in solvers
+    
+    """
+    pass
+
+
+class SummariesTSFRESH(SummaryBase):
+    """
+    Class for computing features/statistics on time series data.
+    An ensemble of different statistics from TSFRESH are supported.
+    """
+
+    def __init__(self):
+        self.name = 'SummariesTSFRESH'
+        self.features = MinimalFCParameters()
+        self.features.pop('length')
+        super(SummariesTSFRESH, self).__init__(self.name)
+
+    def distribute(self, point):
+        """
+        Computes features for one point (time series).
+        
+        Parameters
+        ----------
+        point : ndarray
+            trajectory of shape n_timepoints x 1
+
+        Returns
+        -------
+        list
+            list of generated features 
+        """
+        return list(generate_tsfresh_features(data=[point], features=self.features)[0])
+
+    def correlation(self, x, y):
+        """
+        Computes the Pearson correlation coefficient between two trajectories
+        
+        Parameters
+        ---------
+
+        x : ndarray 
+            Trajectory of shape n_timepoints x 1 
+
+        y: ndarray 
+            Trajectory of shape n_timepoints x 1 
+
+        Returns
+        list
+            list of generated feature
+        """
+        return [np.corrcoef(x, y)[0, 1]]
+
+
+class DataSetMET(DataSet):
+    """ 
+    DataSet class. Container for keeping MET results in memory. 
+    """
+
+    def __init__(self):
+        name = 'stochmet'
+        super(DataSetMET, self).__init__(name)
+        self.user_labels = None
+
+    def add_points(self, inputs=None, targets=None, time_series=None, summary_stats=None, user_labels=None):
+        super(DataSetMET, self).add_points(inputs, targets, time_series, summary_stats)
+        if user_labels is not None:
+            if self.user_labels is not None:
+                self.user_labels = np.concatenate((self.user_labels, user_labels), axis=0)
+            else:
+                self.user_labels = user_labels
+
+
+class StochMET():
+    """ 
+    Stochastic Model Exploration Toolkit (StochMET)
+
+    Parameters
+    ----------
+
+    simulator : function which takes a parameter point (generated by "sampler",
+                see below) and returns simulation results in the form of
+                trajectories (time series) with shape (n_timepoints, n_species)
+    sampler :   function with parameter "n_points" as int which returns a ndarray of n_points
+                parameter points
+                TODO: support both user-defined functions and built-in options as string
+    features :  Dictionary, containing tsfresh features to be computed. Sets the default_fc_parameters used 
+                in tsfresh. For example: 
+                fc_parameters = {
+                                "length": None,
+                                "large_standard_deviation": [{"r": 0.05}, {"r": 0.1}]
+                                }
+                See tsfresh documentation for supported features.
+                Default is {'sum_values': None,
+                            'median': None,
+                            'mean': None,
+                            'standard_deviation': None,
+                            'variance': None,
+                            'maximum': None,
+                            'minimum': None}
+
+    default_batch_size : int, sets the default batch size of the parameter sweeps. Default is 10.
+
+    Attributes
+    ----------
+    data : Local data container stored in local memory, which holds the results from each batch.
+           Need to call class methods "explore" or "_collect_persisted" to collect data from persisted
+           storage after "compute" has been called.
+
+    features : tsfresh features currently used. Obs! Changing this attribute after a batch with different
+               features will raise IndexError during data concatenation. Make sure to save your data or
+               manipulate the "s" attribute in data so that it is coherent with the newly set features.
+               TODO: future versions will handle this problem automatically 
+      
+
+    """
+
+    def __init__(self, simulator=None, sampler=None, features=None, default_batch_size=10):
+        assert callable(simulator), "simulator must be a callable function"
+        assert hasattr(sampler, 'generate'), "sampling class instance must have a callable function 'generate'"
+        self.simulator = simulator
+        self.sampling = sampler
+        self.batch_size = default_batch_size
+        self.data = DataSetMET()
+        self.summaries = SummariesTSFRESH()
+        if features is None:
+            self.features = MinimalFCParameters()
+            self.features.pop('length')
+        else:
+            self.features = features  # TODO: check supported format
+        self.summaries.features = self.features
+
+    def compute(self, n_species, n_points=None, join_features=True, predictor=None):
+        """
+        Computes a batch of the parameter sweep.
+
+        Parameters
+        ----------
+
+        n_species : int or array-like. If int, will compute features of all 
+                    species with index in the list range(n_species) based on the output from
+                    simulator with shape (n_timepoints, n_species). If array-like, explicitly
+                    set which indices to compute features on.
+                    
+
+        n_points : int, optional. The batch size of the sweep. Defaults to default_batch_size.
+        join_features : boolean. Wheather features of each species should be joined into a single
+                        array. Default is True.
+        predictor : function, optional. Use a model predictor based on the features as input as the 
+                    final step of the workflow. The predictor function must take an array with the
+                    same length as the joined feature output. 
+                    TODO: currently only supports joined features    
+
+        """
+        if n_points is None:
+            n_points = self.default_batch_size
+        # da_params = da.asarray(self.sampling.generate(n_points))
+        sampler = delayed(self.sampling.generate)  # according to best practice instead of passing a
+        # dask collection to a delayed object
+        params = [sampler(1)[0] for x in range(n_points)]
+
+        simulator = delayed(self.simulator)
+
+        features = delayed(self.summaries.distribute)
+
+        processed = [simulator(g) for g in params]
+
+        if type(n_species) is int:
+            n_species = range(n_species)
+        all_features = []
+
+        for p in processed:
+            for s in n_species:  # try catch EventFired
+                traj = p[:, s]  # get_item
+                all_features.append(features(traj))
+
+            if hasattr(self.summaries, 'correlation'):
+                correlation = delayed(self.summaries.correlation)
+                for s in combinations(n_species, 2):
+                    x = p[:, s[0]]  # get_item
+                    y = p[:, s[1]]  # get_item
+                    all_features.append(correlation(x, y))
+
+        result = []
+        if join_features:
+            window_len = len(n_species) + len(list(combinations(n_species, 2)))
+
+            @delayed
+            def join(lst):
+                joined = lst[0]
+                for item in lst[1:]:
+                    joined += item
+                return joined
+
+            for j in range(0, len(all_features), window_len):
+                result.append(join(all_features[j:j + window_len]))
+        else:
+            result = all_features
+
+        pred = []
+        if predictor is not None:
+            if callable(predictor):
+                predictor = delayed(predictor)
+                pred = [predictor(x) for x in result]
+            else:
+                raise ValueError("The predictor must be a callable function")
+            # persist at workers, will run in background
+            params_res, processed_res, result_res, pred_res = persist(params, processed, result, pred)
+            wait(pred_res)
+            # keep on workers until needed for local processing
+            self.futures = {'parameters': params_res, 'ts': processed_res, 'features': result_res,
+                            'prediction': pred_res}
+        else:
+            # TODO: avoid redundancy...
+            params_res, processed_res, result_res = persist(params, processed, result)
+            
+           #convert to futures 
+            futures = get_futures(result_res)
+            f_params = get_futures(params_res)
+            f_ts = get_futures(processed_res)
+            
+            #keep track of indices...
+            f_dict = {f.key:idx for idx,f in enumerate(futures)}
+            #..as we collect result on a "as completed" basis 
+            for f,res in as_completed(futures, with_results=True):
+                #with_results = False needed to capture EventFirred
+                #try:
+                #res = f.result()
+
+                idx = f_dict[f.key]
+                #get the parameter point
+                param = np.array([f_params[idx].result()])
+                #get the trajatories 
+                ts = np.array([f_ts[idx].result()])
+                #convert to numpy array
+                feature = np.array([res])
+                    #add to data collection
+                self.data.add_points(inputs=param, time_series=ts,
+                            summary_stats=feature, user_labels=np.array([-1]))
+               # except EventFired:
+               #     pass
+
+    def explore(self, dr_method='umap', scaling=None, from_distributed=False, filter_func=None, kwargs={}):
+        """
+        Visualize the results from the total parameter sweep.
+
+        Parameters
+        ----------
+
+        dr_method : String, optional. Dimension reduction method to use. Supported methods
+                     are 'umap', 't_sne', 'pca' and 'kpca' (kernel pca). Default is 'umap'
+
+        scaling : class, optional. Class containing method 'fit_transform' (see sklearn).
+
+        from_distributed : boolean. Collect data from persited storage. Obs! If all data 
+                           has already been collected and from_distributed = True an error 
+                           will be raised complaining that no futures exists, set 
+                           from_distributed to False in this case. 
+                           TODO: future versions will simplify this
+
+        filter_func : function, optional. A function that takes the output from "predictor" 
+                      (if used in "compute") and filter persited data according to some 
+                      criteria (e.g entropy for active learning or predicted class). 
+                      The function should return True if the criteria is statisfied for one
+                      individual point, and False otherwise.
+        kwargs : TODO: parameters for dr_method 
+        
+        """
+        if from_distributed:
+            # collecting data from distributed RAM. TODO: "explore" should read only neccesary data
+            self._collect_persisted(filter_func)
+            del self.futures
+
+        if scaling is not None:
+            assert hasattr(scaling, 'fit_transform'), "%r.fit_transform does not exist" % scaling
+            data = scaling.fit_transform(self.data.s)
+        else:
+            data = self.data.s
+
+        data.astype(np.float32)
+        data, model = _do_dimension_reduction(data, dr_method, **kwargs)
+        self.dr_model = model
+        interative_scatter(data,
+                           self.data)  # TODO: interactive_scatter now treat DataSet.y as labels, change to DataSet.user_labels
+
+    def _collect_persisted(self, filter_func=None):
+        """
+        Collects data from persited storage and store it in StochMET.data
+        
+        Parameters
+        ----------
+        filter_func : function, optional. A function that takes the output from "predictor" 
+                      (if used in "compute") and filter persited data according to some 
+                      criteria (e.g entropy for active learning or predicted class). 
+                      The function should return True if the criteria is statisfied for one
+                      individual point, and False otherwise. By default None.
+        """
+        assert hasattr(self, 'futures'), "There is no futures (data) to be collected"
+        use_filter = False
+        if filter_func is not None:
+            if callable(filter_func):
+                use_filter = True
+            else:
+                raise ValueError("The filter must be a callable function returning"
+                                 "True of False")
+        for e, i in enumerate(self.futures['ts']):
+            try:
+                ts = np.array([i.compute()])
+                if 'prediction' in self.futures.keys():
+                    pred = self.futures['prediction'][e].compute()
+                    if use_filter:
+                        if filter_func(pred):
+                            self.data.add_points(targets=np.array([pred]))
+                        else:
+                            continue
+
+                param = np.array([self.futures['parameters'][e].compute()])
+                feature = np.array([self.futures['features'][e].compute()])
+
+                self.data.add_points(inputs=param, time_series=ts,
+                                     summary_stats=feature, user_labels=np.array([-1]))
+            except EventFired:
+                continue